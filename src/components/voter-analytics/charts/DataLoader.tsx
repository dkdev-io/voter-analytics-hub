--- conflicted
+++ resolved
@@ -36,7 +36,6 @@
     const loadChartData = async () => {
       try {
         setLoading(true);
-<<<<<<< HEAD
 
         // Always use the query to filter data when it exists
         // This ensures AI search results correctly filter line charts
@@ -67,37 +66,9 @@
           },
         ];
 
-=======
-        
-        // Determine if we should filter the data
-        const shouldFilter = showFilteredData || Boolean(safeQuery.person || safeQuery.tactic || safeQuery.team);
-        console.log(`Loading chart data with filtering: ${shouldFilter ? "Yes" : "No"}`, safeQuery);
-        
-        // Fetch aggregated metrics from our service - either overall or filtered
-        const metrics = await fetchVoterMetrics(shouldFilter ? safeQuery : undefined);
-        
-        // If component unmounted during async operation, don't update state
-        if (!isMounted) return;
-        
-        // Ensure we have valid metrics data
-        if (!metrics) {
-          console.error("Failed to load metrics data");
-          setLoading(false);
-          return;
-        }
-        
-        // Chart 1: Tactics breakdown (SMS, Phone, Canvas)
-        const tacticsChartData = [
-          { name: 'SMS', value: metrics.tactics.sms || 0, color: CHART_COLORS.TACTIC.SMS, total: (metrics.tactics.sms || 0) + (metrics.tactics.phone || 0) + (metrics.tactics.canvas || 0) },
-          { name: 'Phone', value: metrics.tactics.phone || 0, color: CHART_COLORS.TACTIC.PHONE, total: (metrics.tactics.sms || 0) + (metrics.tactics.phone || 0) + (metrics.tactics.canvas || 0) },
-          { name: 'Canvas', value: metrics.tactics.canvas || 0, color: CHART_COLORS.TACTIC.CANVAS, total: (metrics.tactics.sms || 0) + (metrics.tactics.phone || 0) + (metrics.tactics.canvas || 0) }
-        ].filter(item => item.value > 0); // Only include non-zero values
-        
->>>>>>> 3e6430e5
         // Chart 2: Contacts breakdown (Support, Oppose, Undecided)
         const totalContactsValue = (metrics.contacts.support || 0) + (metrics.contacts.oppose || 0) + (metrics.contacts.undecided || 0);
         const contactsChartData = [
-<<<<<<< HEAD
           {
             name: "Support",
             value: metrics.contacts.support || 0,
@@ -115,17 +86,9 @@
           },
         ];
 
-=======
-          { name: 'Support', value: metrics.contacts.support || 0, color: CHART_COLORS.CONTACT.SUPPORT, total: totalContactsValue },
-          { name: 'Oppose', value: metrics.contacts.oppose || 0, color: CHART_COLORS.CONTACT.OPPOSE, total: totalContactsValue },
-          { name: 'Undecided', value: metrics.contacts.undecided || 0, color: CHART_COLORS.CONTACT.UNDECIDED, total: totalContactsValue }
-        ].filter(item => item.value > 0); // Only include non-zero values
-        
->>>>>>> 3e6430e5
         // Chart 3: Not Reached breakdown (Not Home, Refusal, Bad Data)
         const totalNotReachedValue = (metrics.notReached.notHome || 0) + (metrics.notReached.refusal || 0) + (metrics.notReached.badData || 0);
         const notReachedChartData = [
-<<<<<<< HEAD
           {
             name: "Not Home",
             value: metrics.notReached.notHome || 0,
@@ -149,13 +112,6 @@
           (metrics.notReached.refusal || 0) +
           (metrics.notReached.badData || 0);
 
-=======
-          { name: 'Not Home', value: metrics.notReached.notHome || 0, color: CHART_COLORS.NOT_REACHED.NOT_HOME, total: totalNotReachedValue },
-          { name: 'Refusal', value: metrics.notReached.refusal || 0, color: CHART_COLORS.NOT_REACHED.REFUSAL, total: totalNotReachedValue },
-          { name: 'Bad Data', value: metrics.notReached.badData || 0, color: CHART_COLORS.NOT_REACHED.BAD_DATA, total: totalNotReachedValue }
-        ].filter(item => item.value > 0); // Only include non-zero values
-        
->>>>>>> 3e6430e5
         // Filter out any data points with invalid dates and ensure every day is included
         const validatedLineData = (metrics.byDate || [])
           .filter((item) => {
@@ -176,7 +132,6 @@
         );
 
         // Calculate totals
-<<<<<<< HEAD
         const totalTactics = tacticsChartData.reduce(
           (sum, item) => sum + item.value,
           0,
@@ -197,18 +152,6 @@
         // console.log(`Line chart data (${validatedLineData.length} days), filtered by: `, query);
         // console.log("Line chart data sample:", validatedLineData.slice(0, 3));
 
-=======
-        const totalTactics = tacticsChartData.reduce((sum, item) => sum + item.value, 0);
-        
-        // Determine dataset name based on user's query or default
-        const datasetNameValue = safeQuery.team && safeQuery.team !== "All"
-          ? `${safeQuery.team} Team Dataset`
-          : safeQuery.person
-            ? `${safeQuery.person}'s Dataset`
-            : "Voter Contacts Dataset";
-        
-        // Update state with processed data
->>>>>>> 3e6430e5
         setTacticsData(tacticsChartData);
         setContactsData(contactsChartData);
         setNotReachedData(notReachedChartData);
@@ -218,21 +161,7 @@
         setTotalNotReached(totalNotReachedValue);
         setDatasetName(datasetNameValue);
       } catch (error) {
-<<<<<<< HEAD
         console.error("Error loading chart data:", error);
-=======
-        console.error('Error loading chart data:', error);
-        // Set empty data on error
-        if (isMounted) {
-          setTacticsData([]);
-          setContactsData([]);
-          setNotReachedData([]);
-          setLineChartData([]);
-          setTotalAttempts(0);
-          setTotalContacts(0);
-          setTotalNotReached(0);
-        }
->>>>>>> 3e6430e5
       } finally {
         if (isMounted) {
           setLoading(false);
